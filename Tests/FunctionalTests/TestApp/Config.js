var appInsights = require("applicationinsights");

var Config = {
    ServerPort: "9099",
    EndpointBaseAddress: "http://localhost:9091",
    MongoConnectionString: "mongodb://localhost:27017",
    MongoDbName: "testapp",
    MySqlConnectionString: "mysql://root:dummypw@localhost:33060/testdb",
    RedisConnectionString: "redis://localhost:63790",
<<<<<<< HEAD
    PostgresConnectionString: "pg://postgres@localhost:54320/postgres",
    MssqlConnectionString: "mssql://sa:yourStrong(!)Password@localhost:14430/master",
=======
    PostgresConnectionString: "pg://postgres:dummypw@localhost:54320/postgres",
>>>>>>> 439bd18f
    InstrumentationKey: "TESTIKEY",
    AppInsightsEnabled: true,
    UseAutoCorrelation: true,
    UseAutoRequests: true,
    UseAutoPerformance: true,
    UseAutoExceptions: true,
    UseAutoDependencies: true,
    UseAutoConsole: true,
    UseAutoConsoleLog: true,
    UseDiskCaching: false,
    DistributedTracingMode: appInsights.DistributedTracingModes.AI_AND_W3C,
    SampleRate: "100",
}

// Allow config overrides from env variables
for (var prop in Config) {
    var env = process.env["njsperfapp_"+prop];
    if (env) {
        var envLower = env.toLowerCase();
        if (envLower === "true") {
            env = true;
        } else if (envLower === "false") {
            env = false;
        }
        Config[prop] = env || Config[prop];
    }
}

module.exports = Config;<|MERGE_RESOLUTION|>--- conflicted
+++ resolved
@@ -7,12 +7,8 @@
     MongoDbName: "testapp",
     MySqlConnectionString: "mysql://root:dummypw@localhost:33060/testdb",
     RedisConnectionString: "redis://localhost:63790",
-<<<<<<< HEAD
-    PostgresConnectionString: "pg://postgres@localhost:54320/postgres",
     MssqlConnectionString: "mssql://sa:yourStrong(!)Password@localhost:14430/master",
-=======
     PostgresConnectionString: "pg://postgres:dummypw@localhost:54320/postgres",
->>>>>>> 439bd18f
     InstrumentationKey: "TESTIKEY",
     AppInsightsEnabled: true,
     UseAutoCorrelation: true,
