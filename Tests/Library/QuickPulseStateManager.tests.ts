import assert = require("assert");
import sinon = require("sinon");

import QuickPulseClient = require("../../Library/QuickPulseStateManager");
import { AssertionError } from "assert";

describe("Library/QuickPulseStateManager", () => {
    describe("#constructor", () => {
        let qps;
        afterEach(() => {
            qps = null;
        });

        it("should create a config with ikey", () => {
            qps = new QuickPulseClient("1aa11111-bbbb-1ccc-8ddd-eeeeffff3333");

            assert.ok(qps.config);
            assert.equal(qps.config.instrumentationKey, "1aa11111-bbbb-1ccc-8ddd-eeeeffff3333");
            assert.ok(qps.context);
            assert.equal(qps["_isEnabled"], false);
            assert.equal(qps["_isCollectingData"], false);
            assert.ok(qps["_sender"]);
            assert.ok(Object.keys(qps["_metrics"]).length === 0);
            assert.ok(qps["_documents"].length === 0);
            assert.ok(qps["_collectors"].length === 0);
        });

    });

    describe("#enable", () => {
        let qps: QuickPulseClient;

        beforeEach(() => {
            qps = new QuickPulseClient("1aa11111-bbbb-1ccc-8ddd-eeeeffff3333");
        })
        afterEach(() => {
            qps = null;
        });
        it("should call _goQuickPulse() when isEnabled == true", () => {
            const qpsStub = sinon.stub(qps as any, "_goQuickPulse");

            assert.ok(qpsStub.notCalled);
            qps.enable(true);
            assert.ok(qpsStub.calledOnce);
            assert.equal(qps["_isEnabled"], true);

            qpsStub.restore();
        });

        it("should clear timeout handle when isEnabled == false", () => {
            assert.equal(qps["_handle"], undefined);
            qps["_isEnabled"] = true;
            (<any>qps["_handle"]) = setTimeout(()=>{ throw new Error("this error should be cancelled") }, 1000);
            <any>qps["_handle"].unref();
            assert.ok(qps["_handle"]);

            qps.enable(false);
            assert.equal(qps["_handle"], undefined);
            assert.equal(qps["_isEnabled"], false);
        })
    });

    describe("#reset", () => {
        it("should reset metric and document buffers", () => {
            let qps = new QuickPulseClient("1aa11111-bbbb-1ccc-8ddd-eeeeffff3333");
            (<any>qps["_metrics"]) = {foo: "bar"};
            (<any>qps["_documents"]) = [{foo: "bar"}];

            assert.ok(qps["_metrics"].foo);
            assert.ok(qps["_documents"].length > 0)
            assert.ok((<any>qps["_documents"][0]).foo);

            qps["_resetQuickPulseBuffer"]();
            assert.ok(!qps["_metrics"].foo);
            assert.ok(qps["_documents"].length === 0)
        })
    });

    describe("#_goQuickPulse", () => {
        let qps: QuickPulseClient;
        let postStub: sinon.SinonStub;
        let pingStub: sinon.SinonStub;

        beforeEach(() => {
<<<<<<< HEAD
            qps = new QuickPulseClient("ikey");
            postStub = sinon.stub(qps as any, "_post");
            pingStub = sinon.stub(qps as any, "_ping");
=======
            qps = new QuickPulseClient("1aa11111-bbbb-1ccc-8ddd-eeeeffff3333");
            postStub = sinon.stub(qps, "_post");
            pingStub = sinon.stub(qps, "_ping");
>>>>>>> 439bd18f
        })
        afterEach(() => {
            qps = null;
            postStub.restore();
            pingStub.restore();
        });

        it("should call _ping when not collecting data", () => {
            qps.enable(true)

            assert.ok(pingStub.calledOnce);
            assert.ok(postStub.notCalled);

            qps.enable(false);
        });

        it("should call _post when collecting data", () => {
            assert.ok(pingStub.notCalled);
            assert.ok(postStub.notCalled);

            qps["_isCollectingData"] = true;
            qps.enable(true)

            assert.ok(postStub.calledOnce);
            assert.ok(pingStub.notCalled);

            qps.enable(false);
        });
    });
});<|MERGE_RESOLUTION|>--- conflicted
+++ resolved
@@ -82,15 +82,9 @@
         let pingStub: sinon.SinonStub;
 
         beforeEach(() => {
-<<<<<<< HEAD
-            qps = new QuickPulseClient("ikey");
+            qps = new QuickPulseClient("1aa11111-bbbb-1ccc-8ddd-eeeeffff3333");
             postStub = sinon.stub(qps as any, "_post");
             pingStub = sinon.stub(qps as any, "_ping");
-=======
-            qps = new QuickPulseClient("1aa11111-bbbb-1ccc-8ddd-eeeeffff3333");
-            postStub = sinon.stub(qps, "_post");
-            pingStub = sinon.stub(qps, "_ping");
->>>>>>> 439bd18f
         })
         afterEach(() => {
             qps = null;
