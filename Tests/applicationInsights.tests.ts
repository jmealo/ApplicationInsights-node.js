--- conflicted
+++ resolved
@@ -108,30 +108,14 @@
         })
 
         it("should enable W3C tracing mode by default", () => {
-<<<<<<< HEAD
-            AppInsights.setup("key").start();
+            AppInsights.setup("aa11111-bbbb-1ccc-8ddd-eeeeffff3333").start();
             assert.equal(CorrelationIdManager.w3cEnabled, true);
         });
 
         it("(backcompat) (no-op) should be able to enable W3C tracing mode via enum", () => {
             assert.doesNotThrow(() => {
-                AppInsights.setup("key").setDistributedTracingMode(DistributedTracingModes.AI_AND_W3C).start();
+                AppInsights.setup("aa11111-bbbb-1ccc-8ddd-eeeeffff3333").setDistributedTracingMode(DistributedTracingModes.AI_AND_W3C).start();
             });
-=======
-            AppInsights.setup("1aa11111-bbbb-1ccc-8ddd-eeeeffff3333").start();
-            assert.equal(CorrelationIdManager.w3cEnabled, true);
-        });
-
-        it("should be able to enable W3C tracing mode via enum", () => {
-            AppInsights.setup("1aa11111-bbbb-1ccc-8ddd-eeeeffff3333").setDistributedTracingMode(DistributedTracingModes.AI_AND_W3C).start();
-            assert.ok(CorrelationIdManager.w3cEnabled);
-        });
-
-        it("should be able to enable W3C tracing mode via number", () => {
-            assert.equal(DistributedTracingModes.AI_AND_W3C, 1);
-            AppInsights.setup("1aa11111-bbbb-1ccc-8ddd-eeeeffff3333").setDistributedTracingMode(1).start();
-            assert.ok(CorrelationIdManager.w3cEnabled);
->>>>>>> 439bd18f
         });
     });
 
@@ -180,62 +164,4 @@
             assert.equal(AppInsights.Contracts.SeverityLevel.Information, Contracts.SeverityLevel.Information);
         });
     });
-<<<<<<< HEAD
-=======
-
-    describe("#getCorrelationContext", () => {
-        var AppInsights = require("../applicationinsights");
-        var Contracts = require("../Declarations/Contracts");
-        var CCM = require("../AutoCollection/CorrelationContextManager").CorrelationContextManager;
-        var origGCC = CCM.getCurrentContext;
-
-        beforeEach(() => {
-            CCM.getCurrentContext = () => 'context';
-        });
-
-        afterEach(() => {
-            CCM.getCurrentContext = origGCC;
-            CCM.hasEverEnabled = false;
-            CCM.cls = undefined;
-            CCM.disable();
-            AppInsights.dispose();
-        });
-
-        it("should provide a context if correlating", () => {
-            AppInsights.setup("1aa11111-bbbb-1ccc-8ddd-eeeeffff3333")
-            .setAutoDependencyCorrelation(true)
-            .start();
-            assert.equal(AppInsights.getCorrelationContext(), 'context');
-        });
-
-        it("should provide a cls-hooked context if force flag set to true", () => {
-            if (CCM.canUseClsHooked()) {
-                AppInsights.setup("1aa11111-bbbb-1ccc-8ddd-eeeeffff3333")
-                .setAutoDependencyCorrelation(true, true)
-                .start();
-                assert.equal(AppInsights.getCorrelationContext(), 'context');
-                if (CCM.isNodeVersionCompatible()) {
-                    assert.equal(CCM.cls, require('cls-hooked'));
-                }
-            }
-        });
-
-        it("should provide a continuation-local-storage context if force flag set to false", () => {
-            AppInsights.setup("1aa11111-bbbb-1ccc-8ddd-eeeeffff3333")
-            .setAutoDependencyCorrelation(true, false)
-            .start();
-            assert.equal(AppInsights.getCorrelationContext(), 'context');
-            if (CCM.isNodeVersionCompatible()) {
-                assert.equal(CCM.cls, require('continuation-local-storage'));
-            }
-        });
-
-        it("should not provide a context if not correlating", () => {
-            AppInsights.setup("1aa11111-bbbb-1ccc-8ddd-eeeeffff3333")
-            .setAutoDependencyCorrelation(false)
-            .start();
-            assert.equal(AppInsights.getCorrelationContext(), null);
-        });
-    });
->>>>>>> 439bd18f
 });