﻿import http = require("http");
import https = require("https");
import url = require("url");
import constants = require("constants");

import Logging = require("./Logging");
import Config = require("./Config");
import TelemetryClient = require("../Library/TelemetryClient");
import RequestResponseHeaders = require("./RequestResponseHeaders");
import { HttpRequest } from "../Library/Functions";


class Util {
    public static MAX_PROPERTY_LENGTH = 8192;
    public static tlsRestrictedAgent: https.Agent = new https.Agent(<any>{
        secureOptions: constants.SSL_OP_NO_SSLv2 | constants.SSL_OP_NO_SSLv3 |
            constants.SSL_OP_NO_TLSv1 | constants.SSL_OP_NO_TLSv1_1
    });

    /**
     * helper method to access userId and sessionId cookie
     */
    public static getCookie(name: string, cookie: string) {
        var value = "";
        if (name && name.length && typeof cookie === "string") {
            var cookieName = name + "=";
            var cookies = cookie.split(";");
            for (var i = 0; i < cookies.length; i++) {
                var cookie = cookies[i];
                cookie = Util.trim(cookie);
                if (cookie && cookie.indexOf(cookieName) === 0) {
                    value = cookie.substring(cookieName.length, cookies[i].length);
                    break;
                }
            }
        }

        return value;
    }

    /**
     * helper method to trim strings (IE8 does not implement String.prototype.trim)
     */
    public static trim(str:string):string {
        if(typeof str === "string") {
            return str.replace(/^\s+|\s+$/g, "");
        } else {
            return "";
        }
    }

    /**
     * Convert an array of int32 to Base64 (no '==' at the end).
     * MSB first.
     */
    public static int32ArrayToBase64(array: number[]) {
        let toChar = (v: number, i: number) =>
            String.fromCharCode((v >> i) & 0xFF);
        let int32AsString = (v: number) =>
            toChar(v, 24) + toChar(v, 16) + toChar(v, 8) + toChar(v, 0);
        let x = array.map(int32AsString).join("");
        const b = Buffer.from ? Buffer.from(x, "binary") : new Buffer(x, "binary");
        let s = b.toString("base64");
        return s.substr(0, s.indexOf("="));
    }

    /**
     * generate a random 32bit number (-0x80000000..0x7FFFFFFF).
     */
    public static random32() {
        return (0x100000000 * Math.random()) | 0;
    }

    /**
     * generate a random 32bit number (0x00000000..0xFFFFFFFF).
     */
    public static randomu32() {
        return Util.random32() + 0x80000000;
    }

    /**
     * generate W3C-compatible trace id
     * https://github.com/w3c/distributed-tracing/blob/master/trace_context/HTTP_HEADER_FORMAT.md#trace-id
     */
    public static w3cTraceId() {
        var hexValues = ["0", "1", "2", "3", "4", "5", "6", "7", "8", "9", "a", "b", "c", "d", "e", "f"];

        // rfc4122 version 4 UUID without dashes and with lowercase letters
        var oct = "", tmp;
        for (var a = 0; a < 4; a++) {
            tmp = Util.random32();
            oct +=
                hexValues[tmp & 0xF] +
                hexValues[tmp >> 4 & 0xF] +
                hexValues[tmp >> 8 & 0xF] +
                hexValues[tmp >> 12 & 0xF] +
                hexValues[tmp >> 16 & 0xF] +
                hexValues[tmp >> 20 & 0xF] +
                hexValues[tmp >> 24 & 0xF] +
                hexValues[tmp >> 28 & 0xF];
        }

        // "Set the two most significant bits (bits 6 and 7) of the clock_seq_hi_and_reserved to zero and one, respectively"
        var clockSequenceHi = hexValues[8 + (Math.random() * 4) | 0];
        return oct.substr(0, 8) + oct.substr(9, 4) + "4" + oct.substr(13, 3) + clockSequenceHi + oct.substr(16, 3) + oct.substr(19, 12);
    }

    public static isValidW3CId(id: string): boolean {
        return id.length === 32 && id !== "00000000000000000000000000000000";
    }

    /**
     * Check if an object is of type Array
     */
    public static isArray(obj:any):boolean {
        return Object.prototype.toString.call(obj) === "[object Array]";
    }

    /**
     * Check if an object is of type Error
     */
    public static isError(obj:any):boolean {
        return obj instanceof Error;
    }

    public static isPrimitive(input: any): boolean {
        const propType = typeof input;
        return propType === "string" || propType === "number" || propType === "boolean";
    }

    /**
     * Check if an object is of type Date
     */
    public static isDate(obj:any):boolean {
        return Object.prototype.toString.call(obj) === "[object Date]";
    }

    /**
     * Convert ms to c# time span format
     */
    public static msToTimeSpan(totalms:number):string {
        if (isNaN(totalms) || totalms < 0) {
            totalms = 0;
        }

        var sec = ((totalms / 1000) % 60).toFixed(7).replace(/0{0,4}$/, "");
        var min = "" + Math.floor(totalms / (1000 * 60)) % 60;
        var hour = "" + Math.floor(totalms / (1000 * 60 * 60)) % 24;
        var days = Math.floor(totalms / (1000 * 60 * 60 * 24));

        sec = sec.indexOf(".") < 2 ? "0" + sec : sec;
        min = min.length < 2 ? "0" + min : min;
        hour = hour.length < 2 ? "0" + hour : hour;
        var daysText = days > 0 ? days + "." : "";

        return daysText + hour + ":" + min + ":" + sec;
    }

    /**
     * Using JSON.stringify, by default Errors do not serialize to something useful:
     * Simplify a generic Node Error into a simpler map for customDimensions
     * Custom errors can still implement toJSON to override this functionality
     */
    protected static extractError(err: Error): { message: string, code: string } {
        // Error is often subclassed so may have code OR id properties:
        // https://nodejs.org/api/errors.html#errors_error_code
        const looseError = err as any;
        return {
            message: err.message,
            code: looseError.code || looseError.id || "",
        }
    }

    /**
     * Manually call toJSON if available to pre-convert the value.
     * If a primitive is returned, then the consumer of this function can skip JSON.stringify.
     * This avoids double escaping of quotes for Date objects, for example.
     */
    protected static extractObject(origProperty: any): any {
        if (origProperty instanceof Error) {
            return Util.extractError(origProperty);
        }
        if (typeof origProperty.toJSON === "function") {
            return origProperty.toJSON();
        }
        return origProperty;
    }

    /**
     * Validate that an object is of type { [key: string]: string }
     */
    public static validateStringMap(obj: any): { [key: string]: string } {
        if(typeof obj !== "object") {
            Logging.info("Invalid properties dropped from payload");
            return;
        }
        const map: { [key: string]: string } = {};
        for (let field in obj) {
            let property: string = '';
            const origProperty: any = obj[field];
            const propType = typeof origProperty;

            if (Util.isPrimitive(origProperty)) {
                property = origProperty.toString();
            } else if (origProperty === null || propType === "undefined") {
                property = "";
            } else if (propType === "function") {
                Logging.info("key: " + field + " was function; will not serialize");
                continue;
            } else {
                const stringTarget = Util.isArray(origProperty) ? origProperty : Util.extractObject(origProperty);
                try {
                    if (Util.isPrimitive(stringTarget)) {
                        property = stringTarget;
                    } else {
                        property = JSON.stringify(stringTarget);
                    }
                } catch (e) {
                    property = origProperty.constructor.name.toString() + " (Error: " + e.message + ")";
                    Logging.info("key: " + field + ", could not be serialized");
                }
            }

            map[field] = property.substring(0, Util.MAX_PROPERTY_LENGTH);
        }
        return map;
    }


    /**
     * Checks if a request url is not on a excluded domain list
     * and if it is safe to add correlation headers
     */
    public static canIncludeCorrelationHeader(client: TelemetryClient, requestUrl: string) {
        let excludedDomains = client && client.config && client.config.correlationHeaderExcludedDomains;
        if (!excludedDomains || excludedDomains.length == 0 || !requestUrl) {
            return true;
        }

        for (let i = 0; i < excludedDomains.length; i++) {
            let regex = new RegExp(excludedDomains[i].replace(/\./g,"\.").replace(/\*/g,".*"));
            if (regex.test(url.parse(requestUrl).hostname)) {
                return false;
            }
        }

        return true;
    }

<<<<<<< HEAD
=======
    public static getCorrelationContextTarget(response: http.ClientResponse | http.ServerRequest | HttpRequest, key: string) {
        const contextHeaders = response.headers && response.headers[RequestResponseHeaders.requestContextHeader];
        if (contextHeaders) {
            const keyValues = contextHeaders.split(",");
            for(let i = 0; i < keyValues.length; ++i) {
                const keyValue = keyValues[i].split("=");
                if (keyValue.length == 2 && keyValue[0] == key) {
                    return keyValue[1];
                }
            }
        }
    }


>>>>>>> 5e52bab3
    /**
     * Generate request
     *
     * Proxify the request creation to handle proxy http
     *
     * @param {string} requestUrl url endpoint
     * @param {Object} requestOptions Request option
     * @param {Function} requestCallback callback on request
     * @returns {http.ClientRequest} request object
     */
    public static makeRequest(
        config: Config,
        requestUrl: string,
        requestOptions: http.RequestOptions | https.RequestOptions,
        requestCallback: (res: http.IncomingMessage) => void): http.ClientRequest {

        if (requestUrl && requestUrl.indexOf('//') === 0) {
            requestUrl = 'https:' + requestUrl;
        }

        var requestUrlParsed = url.parse(requestUrl);
        var options = {...requestOptions,
            host: requestUrlParsed.hostname,
            port: requestUrlParsed.port,
            path: requestUrlParsed.pathname,
        };

        var proxyUrl: string = undefined;

        if (requestUrlParsed.protocol === 'https:') {
            proxyUrl = config.proxyHttpsUrl || undefined;
        }
        if (requestUrlParsed.protocol === 'http:') {
            proxyUrl = config.proxyHttpUrl || undefined;
        }

        if (proxyUrl) {
            if (proxyUrl.indexOf('//') === 0) {
                proxyUrl = 'http:' + proxyUrl;
            }
            var proxyUrlParsed = url.parse(proxyUrl);

            // https is not supported at the moment
            if (proxyUrlParsed.protocol === 'https:') {
                Logging.info("Proxies that use HTTPS are not supported");
                proxyUrl = undefined;
            } else {
                options = {...options,
                    host: proxyUrlParsed.hostname,
                    port: proxyUrlParsed.port || "80",
                    path: requestUrl,
                    headers: {...options.headers,
                        Host: requestUrlParsed.hostname,
                    },
                };
            }
        }

        var isHttps = requestUrlParsed.protocol === 'https:' && !proxyUrl;

        if (isHttps && config.httpsAgent !== undefined) {
            options.agent = config.httpsAgent;
        } else if (!isHttps && config.httpAgent !== undefined) {
            options.agent = config.httpAgent;
        } else if (isHttps) {
            // HTTPS without a passed in agent. Use one that enforces our TLS rules
            options.agent = Util.tlsRestrictedAgent;
        }

        if (isHttps) {
            return https.request(<any>options, requestCallback);
        } else {
            return http.request(<any>options, requestCallback);
        }

    };

    /**
     * Parse standard <string | string[] | number> request-context header
     */
    public static safeIncludeCorrelationHeader(client: TelemetryClient, request: http.ClientRequest | http.ServerResponse, correlationHeader: any) {
        let header: string; // attempt to cast correlationHeader to string
        if (typeof correlationHeader === "string") {
            header = correlationHeader;
        } else if (correlationHeader instanceof Array) { // string[]
            header = correlationHeader.join(",");
        } else if (correlationHeader && typeof (correlationHeader as any).toString === "function") {
            // best effort attempt: requires well-defined toString
            try {
                header = (correlationHeader as any).toString();
            } catch (err) {
                Logging.warn("Outgoing request-context header could not be read. Correlation of requests may be lost.", err, correlationHeader);
            }
        }

        if (header) {
            Util.addCorrelationIdHeaderFromString(client, request, header);
        } else {
            request.setHeader(
                RequestResponseHeaders.requestContextHeader,
                `${RequestResponseHeaders.requestContextSourceKey}=${client.config.correlationId}`);
        }
    }

    private static addCorrelationIdHeaderFromString(client: TelemetryClient, response: http.ClientRequest | http.ServerResponse, correlationHeader: string) {
        const components = correlationHeader.split(",");
        const key = `${RequestResponseHeaders.requestContextSourceKey}=`;
        const found = components.some(value => value.substring(0,key.length) === key);

        if (!found) {
            response.setHeader(
                RequestResponseHeaders.requestContextHeader,
                `${correlationHeader},${RequestResponseHeaders.requestContextSourceKey}=${client.config.correlationId}`);
        }
    }
}
export = Util;<|MERGE_RESOLUTION|>--- conflicted
+++ resolved
@@ -247,23 +247,6 @@
         return true;
     }
 
-<<<<<<< HEAD
-=======
-    public static getCorrelationContextTarget(response: http.ClientResponse | http.ServerRequest | HttpRequest, key: string) {
-        const contextHeaders = response.headers && response.headers[RequestResponseHeaders.requestContextHeader];
-        if (contextHeaders) {
-            const keyValues = contextHeaders.split(",");
-            for(let i = 0; i < keyValues.length; ++i) {
-                const keyValue = keyValues[i].split("=");
-                if (keyValue.length == 2 && keyValue[0] == key) {
-                    return keyValue[1];
-                }
-            }
-        }
-    }
-
-
->>>>>>> 5e52bab3
     /**
      * Generate request
      *
