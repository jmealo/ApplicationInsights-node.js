# Application Insights for Node.js

[![NPM version](https://badge.fury.io/js/applicationinsights.svg)](http://badge.fury.io/js/applicationinsights)
[![Build Status](https://travis-ci.org/Microsoft/ApplicationInsights-node.js.svg?branch=master)](https://travis-ci.org/Microsoft/ApplicationInsights-node.js)

This project provides a Node.js SDK for Application Insights. [Application Insights](http://azure.microsoft.com/en-us/services/application-insights/) is a service that allows developers to keep their applications available, performant, and successful. This node module will allow you to send telemetry of various kinds (event, trace, exception, etc.) to the Application Insights service where they can be visualized in the Azure Portal. 




## Requirements ##
**Install**
```
    npm install applicationinsights
```
**Get an instrumentation key**
>**Note**: an instrumentation key is required before any data can be sent. Please see the "[Getting an Application Insights Instrumentation Key](https://github.com/Microsoft/AppInsights-Home/wiki#getting-an-application-insights-instrumentation-key)" section of the wiki for more information. To try the SDK without an instrumentation key, set the instrumentationKey config value to a non-empty string.




## Usage ##

This will enable request monitoring, unhandled exception tracking, and system performance monitoring (CPU/Memory/RPS)
```javascript
<<<<<<< HEAD
import appInsights = require("applicationinsights");
appInsights.setup("<instrumentation_key>").start();
=======
import AppInsights = require("applicationinsights");
AppInsights.setup("<instrumentation_key>").start();
>>>>>>> 8fda2c15
```

## Customized Usage ##
Disabling auto-collection
```javascript
appInsights.setup("<instrumentation_key>")
    .setAutoCollectRequests(false)
    .setAutoCollectPerformance(false)
    .setAutoCollectExceptions(false)
    // no telemetry will be sent until .start() is called
    // this prevents any of the auto-collectors from initializing
    .start();

// get a client for another iKey (or if setup is never called)
var otherClient = AppInsights.getClient("<instrumentation_key>");
otherClient.trackEvent("custom event");
```

Custom monitoring
```javascript
<<<<<<< HEAD
appInsights.client.trackEvent("custom event", {customProperty: "custom property value"});
appInsights.client.trackException(new Error("handled exceptions can be logged with this method"));
appInsights.client.trackMetric("custom metric", 3);
appInsights.client.trackTrace("trace message");
=======
AppInsights.trackEvent("custom event", {customProperty: "custom property value"});
AppInsights.client.trackException(new Error("handled exceptions can be logged with this method"));
AppInsights.client.trackMetric("custom metric", 3);
AppInsights.client.trackTrace("trace message");
>>>>>>> 8fda2c15
```

Example with manual request tracking of all "GET" requests
```javascript
var http = require("http");
var appInsights = require('applicationinsights');
appInsights.setup("<instrumentation_key>")
    .setAutoCollectRequests(false) // disabling auto-collection for this example
    .start();

// assign common properties to all telemetry
appInsights.client.commonProperties = {
    environment: process.env.SOME_ENV_VARIABLE
};

// track a system startup event
appInsights.client.trackEvent("server start");

// create server
var port = process.env.port || 1337
var server = http.createServer(function (req, res) {
    // track all "GET" requests
    if(req.method === "GET") {
        appInsights.client.trackRequest(req, res);
    }

    res.writeHead(200, { 'Content-Type': 'text/plain' });
    res.end('Hello World\n');
}).listen(port);

// track startup time of the server as a custom metric
var start = +new Date;
server.on("listening", () => {
    var end = +new Date;
    var duration = end - start;
    appInsights.client.trackMetric("StartupTime", duration);
});
```



## Contributing ##
**Development environment**

* Install dev dependencies
    
    ```
    npm install 
    ```
* (optional) Set an environment variable to your instrumentation key
    
    ```
    set APPINSIGHTS_INSTRUMENTATION_KEY=<insert_your_instrumentation_key_here>
    ```
* Run tests
    
    ```
    npm test
    ```
<|MERGE_RESOLUTION|>--- conflicted
+++ resolved
@@ -1,122 +1,110 @@
-# Application Insights for Node.js
-
-[![NPM version](https://badge.fury.io/js/applicationinsights.svg)](http://badge.fury.io/js/applicationinsights)
-[![Build Status](https://travis-ci.org/Microsoft/ApplicationInsights-node.js.svg?branch=master)](https://travis-ci.org/Microsoft/ApplicationInsights-node.js)
-
-This project provides a Node.js SDK for Application Insights. [Application Insights](http://azure.microsoft.com/en-us/services/application-insights/) is a service that allows developers to keep their applications available, performant, and successful. This node module will allow you to send telemetry of various kinds (event, trace, exception, etc.) to the Application Insights service where they can be visualized in the Azure Portal. 
-
-
-
-
-## Requirements ##
-**Install**
-```
-    npm install applicationinsights
-```
-**Get an instrumentation key**
->**Note**: an instrumentation key is required before any data can be sent. Please see the "[Getting an Application Insights Instrumentation Key](https://github.com/Microsoft/AppInsights-Home/wiki#getting-an-application-insights-instrumentation-key)" section of the wiki for more information. To try the SDK without an instrumentation key, set the instrumentationKey config value to a non-empty string.
-
-
-
-
-## Usage ##
-
-This will enable request monitoring, unhandled exception tracking, and system performance monitoring (CPU/Memory/RPS)
-```javascript
-<<<<<<< HEAD
-import appInsights = require("applicationinsights");
-appInsights.setup("<instrumentation_key>").start();
-=======
-import AppInsights = require("applicationinsights");
-AppInsights.setup("<instrumentation_key>").start();
->>>>>>> 8fda2c15
-```
-
-## Customized Usage ##
-Disabling auto-collection
-```javascript
-appInsights.setup("<instrumentation_key>")
-    .setAutoCollectRequests(false)
-    .setAutoCollectPerformance(false)
-    .setAutoCollectExceptions(false)
-    // no telemetry will be sent until .start() is called
-    // this prevents any of the auto-collectors from initializing
-    .start();
-
-// get a client for another iKey (or if setup is never called)
-var otherClient = AppInsights.getClient("<instrumentation_key>");
-otherClient.trackEvent("custom event");
-```
-
-Custom monitoring
-```javascript
-<<<<<<< HEAD
-appInsights.client.trackEvent("custom event", {customProperty: "custom property value"});
-appInsights.client.trackException(new Error("handled exceptions can be logged with this method"));
-appInsights.client.trackMetric("custom metric", 3);
-appInsights.client.trackTrace("trace message");
-=======
-AppInsights.trackEvent("custom event", {customProperty: "custom property value"});
-AppInsights.client.trackException(new Error("handled exceptions can be logged with this method"));
-AppInsights.client.trackMetric("custom metric", 3);
-AppInsights.client.trackTrace("trace message");
->>>>>>> 8fda2c15
-```
-
-Example with manual request tracking of all "GET" requests
-```javascript
-var http = require("http");
-var appInsights = require('applicationinsights');
-appInsights.setup("<instrumentation_key>")
-    .setAutoCollectRequests(false) // disabling auto-collection for this example
-    .start();
-
-// assign common properties to all telemetry
-appInsights.client.commonProperties = {
-    environment: process.env.SOME_ENV_VARIABLE
-};
-
-// track a system startup event
-appInsights.client.trackEvent("server start");
-
-// create server
-var port = process.env.port || 1337
-var server = http.createServer(function (req, res) {
-    // track all "GET" requests
-    if(req.method === "GET") {
-        appInsights.client.trackRequest(req, res);
-    }
-
-    res.writeHead(200, { 'Content-Type': 'text/plain' });
-    res.end('Hello World\n');
-}).listen(port);
-
-// track startup time of the server as a custom metric
-var start = +new Date;
-server.on("listening", () => {
-    var end = +new Date;
-    var duration = end - start;
-    appInsights.client.trackMetric("StartupTime", duration);
-});
-```
-
-
-
-## Contributing ##
-**Development environment**
-
-* Install dev dependencies
-    
-    ```
-    npm install 
-    ```
-* (optional) Set an environment variable to your instrumentation key
-    
-    ```
-    set APPINSIGHTS_INSTRUMENTATION_KEY=<insert_your_instrumentation_key_here>
-    ```
-* Run tests
-    
-    ```
-    npm test
-    ```
+# Application Insights for Node.js
+
+[![NPM version](https://badge.fury.io/js/applicationinsights.svg)](http://badge.fury.io/js/applicationinsights)
+[![Build Status](https://travis-ci.org/Microsoft/ApplicationInsights-node.js.svg?branch=master)](https://travis-ci.org/Microsoft/ApplicationInsights-node.js)
+
+This project provides a Node.js SDK for Application Insights. [Application Insights](http://azure.microsoft.com/en-us/services/application-insights/) is a service that allows developers to keep their applications available, performant, and successful. This node module will allow you to send telemetry of various kinds (event, trace, exception, etc.) to the Application Insights service where they can be visualized in the Azure Portal. 
+
+
+
+
+## Requirements ##
+**Install**
+```
+    npm install applicationinsights
+```
+**Get an instrumentation key**
+>**Note**: an instrumentation key is required before any data can be sent. Please see the "[Getting an Application Insights Instrumentation Key](https://github.com/Microsoft/AppInsights-Home/wiki#getting-an-application-insights-instrumentation-key)" section of the wiki for more information. To try the SDK without an instrumentation key, set the instrumentationKey config value to a non-empty string.
+
+
+
+
+## Usage ##
+
+This will enable request monitoring, unhandled exception tracking, and system performance monitoring (CPU/Memory/RPS)
+```javascript
+import appInsights = require("applicationinsights");
+appInsights.setup("<instrumentation_key>").start();
+```
+
+## Customized Usage ##
+Disabling auto-collection
+```javascript
+appInsights.setup("<instrumentation_key>")
+    .setAutoCollectRequests(false)
+    .setAutoCollectPerformance(false)
+    .setAutoCollectExceptions(false)
+    // no telemetry will be sent until .start() is called
+    // this prevents any of the auto-collectors from initializing
+    .start();
+
+// get a client for another iKey (or if setup is never called)
+var otherClient = AppInsights.getClient("<instrumentation_key>");
+otherClient.trackEvent("custom event");
+```
+
+Custom monitoring
+```javascript
+appInsights.client.trackEvent("custom event", {customProperty: "custom property value"});
+appInsights.client.trackException(new Error("handled exceptions can be logged with this method"));
+appInsights.client.trackMetric("custom metric", 3);
+appInsights.client.trackTrace("trace message");
+```
+
+Example with manual request tracking of all "GET" requests
+```javascript
+var http = require("http");
+var appInsights = require('applicationinsights');
+appInsights.setup("<instrumentation_key>")
+    .setAutoCollectRequests(false) // disabling auto-collection for this example
+    .start();
+
+// assign common properties to all telemetry
+appInsights.client.commonProperties = {
+    environment: process.env.SOME_ENV_VARIABLE
+};
+
+// track a system startup event
+appInsights.client.trackEvent("server start");
+
+// create server
+var port = process.env.port || 1337
+var server = http.createServer(function (req, res) {
+    // track all "GET" requests
+    if(req.method === "GET") {
+        appInsights.client.trackRequest(req, res);
+    }
+
+    res.writeHead(200, { 'Content-Type': 'text/plain' });
+    res.end('Hello World\n');
+}).listen(port);
+
+// track startup time of the server as a custom metric
+var start = +new Date;
+server.on("listening", () => {
+    var end = +new Date;
+    var duration = end - start;
+    appInsights.client.trackMetric("StartupTime", duration);
+});
+```
+
+
+
+## Contributing ##
+**Development environment**
+
+* Install dev dependencies
+    
+    ```
+    npm install 
+    ```
+* (optional) Set an environment variable to your instrumentation key
+    
+    ```
+    set APPINSIGHTS_INSTRUMENTATION_KEY=<insert_your_instrumentation_key_here>
+    ```
+* Run tests
+    
+    ```
+    npm test
+    ```