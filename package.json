--- conflicted
+++ resolved
@@ -1,40 +1,37 @@
-{
-  "name": "appinsights",
-  "license": "MIT",
+{
+  "name": "appinsights",
+  "license": "MIT",
+  "bugs": "https://github.com/Microsoft/AppInsights-node.js/issues",
+  "version": "0.10.01",
+  "description": "Visual Studio Application Insights module for node js",
+  "license": "MIT",
+  "main": "appInsights",
   "bugs": "https://github.com/Microsoft/AppInsights-node.js/issues",
-  "version": "0.10.01",
-  "description": "Visual Studio Application Insights module for node js",
-  "license": "MIT",
-  "main": "appInsights",
-<<<<<<< HEAD
-=======
-  "bugs": "https://github.com/Microsoft/AppInsights-node.js/issues",
->>>>>>> 1dd1a8a3
-  "keywords": ["request", "request monitoring", "monitoring", "application insights", "microsoft", "azure"],
-  "contributors": [
-      { "name": "t-hajohn", "email": "t-hajohn@microsoft.com" },
-      { "name": "t-andrea", "email": "t-andrea@microsoft.com" },
-      { "name": "scsouthw", "email": "scsouthw@microsoft.com" }
-  ],
-  "files": [
-      "config.json",
-      "README.md",
-      "License.txt",
-      "install.js",
-      "appInsights.js",
-      "Util.js",
-      "NodeSender.js",
-      "Context/ApplicationContext.js",
-      "Context/DeviceContext.js",
-      "Context/LocationContext.js",
-      "Context/UserContext.js",
-      "Context/SessionContext.js"
-  ],
-  "scripts": {
-      "postinstall": "node install.js"
-  },
-  "dependencies": {
-      "node-uuid": "",
-      "cookies": ""
-  }
-}
+  "keywords": ["request", "request monitoring", "monitoring", "application insights", "microsoft", "azure"],
+  "contributors": [
+      { "name": "t-hajohn", "email": "t-hajohn@microsoft.com" },
+      { "name": "t-andrea", "email": "t-andrea@microsoft.com" },
+      { "name": "scsouthw", "email": "scsouthw@microsoft.com" }
+  ],
+  "files": [
+      "config.json",
+      "README.md",
+      "License.txt",
+      "install.js",
+      "appInsights.js",
+      "Util.js",
+      "NodeSender.js",
+      "Context/ApplicationContext.js",
+      "Context/DeviceContext.js",
+      "Context/LocationContext.js",
+      "Context/UserContext.js",
+      "Context/SessionContext.js"
+  ],
+  "scripts": {
+      "postinstall": "node install.js"
+  },
+  "dependencies": {
+      "node-uuid": "",
+      "cookies": ""
+  }
+}