--- conflicted
+++ resolved
@@ -2,12 +2,6 @@
 import AutoCollectConsole = require("./AutoCollection/Console");
 import AutoCollectExceptions = require("./AutoCollection/Exceptions");
 import AutoCollectPerformance = require("./AutoCollection/Performance");
-<<<<<<< HEAD
-=======
-import AutoCollectHttpDependencies = require("./AutoCollection/HttpDependencies");
-import AutoCollectHttpRequests = require("./AutoCollection/HttpRequests");
-import CorrelationIdManager = require("./Library/CorrelationIdManager");
->>>>>>> 5e52bab3
 import Logging = require("./Library/Logging");
 import QuickPulseClient = require("./Library/QuickPulseStateManager");
 import * as azureFunctionsTypes from "./Library/Functions";
@@ -18,15 +12,11 @@
 // They're exposed using "export import" so that types are passed along as expected
 export import TelemetryClient = require("./Library/TelemetryClient");
 export import Contracts = require("./Declarations/Contracts");
-<<<<<<< HEAD
 import { LogLevel } from "@opentelemetry/core";
 import type { NodeTracerProvider } from "@opentelemetry/node";
 import type { Tracer } from "@opentelemetry/api";
-=======
-import Traceparent = require("./Library/Traceparent");
-import Tracestate = require("./Library/Tracestate");
-import HttpRequestParser = require("./AutoCollection/HttpRequestParser");
 import { IncomingMessage } from "http";
+import { CorrelationContextManager } from "./AutoCollection/CorrelationContextManager";
 
 export enum DistributedTracingModes {
     /**
@@ -40,7 +30,6 @@
      */
     AI_AND_W3C
 }
->>>>>>> 5e52bab3
 
 // Default autocollection configuration
 let _isConsole = true;
@@ -133,8 +122,6 @@
 }
 
 /**
-<<<<<<< HEAD
-=======
  * Returns an object that is shared across all code handling a given request.
  * This can be used similarly to thread-local storage in other languages.
  * Properties set on this object will be available to telemetry processors.
@@ -176,7 +163,6 @@
 }
 
 /**
->>>>>>> 5e52bab3
  * The active configuration for global SDK behaviors, such as autocollection.
  */
 export class Configuration {
